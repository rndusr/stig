--- conflicted
+++ resolved
@@ -1,4 +1,3 @@
-<<<<<<< HEAD
 2017-??-?? ?.?.?a
   Breaking changes:
     * The setting 'srv.url' was replaced by the new settings 'connect.host',
@@ -14,11 +13,11 @@
   Fixed bugs:
     * Invalid tracker URLs (e.g. with port -1) don't cause crash anymore
     * Catch SIGINT (<ctrl-c>) in CLI mode
-=======
+
+
 2018-02-23 0.8.2a
   Fixed bugs:
     * Compatibility with aiohttp 3.0
->>>>>>> 0f5e8a98
 
 
 2017-11-27 0.8.1a
