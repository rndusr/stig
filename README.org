--- conflicted
+++ resolved
@@ -56,16 +56,10 @@
    #+END_SRC
 
 ** Configuration and Scripting
-<<<<<<< HEAD
-   All configuration is done in ~$HOME/.config/stig/rc~ by default.  Each line
-   is a command that is called during startup.  Commands given as CLI arguments
-   are called after the commands collected from rc files.
-=======
    All configuration is done in ~$XDG_CONFIG_HOME/stig/rc~, which expands to
    ~$HOME/.config/stig/rc~ if you haven't changed XDG_CONFIG_HOME. Each line
    is a command that is called during startup. Commands given as CLI arguments
    are called after the rc commands.
->>>>>>> 51977df8
 
 *** Example ~rc~-file
    #+BEGIN_SRC
