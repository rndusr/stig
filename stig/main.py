--- conflicted
+++ resolved
@@ -175,17 +175,11 @@
         # Exit when pipe is closed (e.g. `stig help | head -1`)
         import signal
         signal.signal(signal.SIGPIPE, signal.SIG_DFL)
-<<<<<<< HEAD
-
         try:
             if not run_commands():
-                sys.exit(1)
+                exit_code = 1
         except KeyboardInterrupt:
             log.debug('Caught SIGINT')
-=======
-        if not run_commands():
-            exit_code = 1
->>>>>>> 25a40f10
 
     elif cmdmgr.active_interface == 'tui':
         from .tui import main as tui
@@ -193,25 +187,6 @@
         if not tui.run(run_commands):
             exit_code = 1
 
-<<<<<<< HEAD
-    _cancel_unfinished_tasks()
-
-    # # Closing the event loop raises "RuntimeError: Event loop is closed" (not
-    # # always) when a `run_in_executor` command (i.e. a thread) is cancelled.
-    # # https://github.com/python/asyncio/issues/258
-    # aioloop.close()
-
-def _cancel_unfinished_tasks():
-    pending = (task for task in asyncio.Task.all_tasks() if not task.done())
-    for task in pending:
-        log.debug('Cancelling pending task: %r', task)
-        task.cancel()
-        try:
-            log.debug('Finishing pending task: %r', task)
-            aioloop.run_until_complete(task)
-        except asyncio.CancelledError:
-            pass
-=======
     # Terminate any remaining tasks
     tasks = tuple(task for task in asyncio.Task.all_tasks() if not task.done())
     if tasks:
@@ -226,6 +201,20 @@
                 pass
 
     aioloop.run_until_complete(srvapi.rpc.disconnect('Quit'))
-    aioloop.close()
+    # # Closing the event loop raises "RuntimeError: Event loop is closed" (not
+    # # always) when a `run_in_executor` command (i.e. a thread) is cancelled.
+    # # https://github.com/python/asyncio/issues/258
+    # aioloop.close()
     sys.exit(exit_code)
->>>>>>> 25a40f10
+
+
+def _cancel_unfinished_tasks():
+    pending = (task for task in asyncio.Task.all_tasks() if not task.done())
+    for task in pending:
+        log.debug('Cancelling pending task: %r', task)
+        task.cancel()
+        try:
+            log.debug('Finishing pending task: %r', task)
+            aioloop.run_until_complete(task)
+        except asyncio.CancelledError:
+            pass