# This program is free software: you can redistribute it and/or modify
# it under the terms of the GNU General Public License as published by
# the Free Software Foundation, either version 3 of the License, or
# (at your option) any later version.
#
# This program is distributed in the hope that it will be useful
# but WITHOUT ANY WARRANTY; without even the implied warranty of
# MERCHANTABILITY or FITNESS FOR A PARTICULAR PURPOSE.  See the
# GNU General Public License for more details
# http://www.gnu.org/licenses/gpl-3.0.txt

import os
from collections import abc, defaultdict
from types import SimpleNamespace

import blinker

from ..poll import RequestPoller
<<<<<<< HEAD
from ..utils import Bool, BoolOrBandwidth, BoolOrPath, Float, Int, Option, Path, const, convert
=======
from ..utils import (Bool, BoolOrBandwidth, BoolOrPath, RatioLimit,
                     RatioLimitMode, Float, Int, Option, Path, const, convert)
>>>>>>> 108eca61

from ...logging import make_logger  # isort:skip
log = make_logger(__name__)


# Transform key (as in `settings[key]`) to property name and vice versa
def _key2property(key):
    return key.replace('.', '_')
def _property2key(property_name):
    return property_name.replace('_', '.')


_SETTINGS = {}
def _setting(value_cls, **kwargs):
    """Decorator for SettingsAPI properties"""
    def wrap(method):
        property_name = method.__name__
        setting_name = _property2key(property_name)
        description = kwargs.pop('description') if 'description' in kwargs else None
        converter = value_cls.partial(**kwargs)

        def get_typespec(api):
            return SimpleNamespace(
                converter=converter,
                description=description or getattr(type(api), property_name).__doc__)
        _SETTINGS[setting_name] = get_typespec

        return property(method)
    return wrap


class SettingsAPI(abc.Mapping, RequestPoller):
    """
    Transmission daemon settings

    `set_*` methods are coroutine functions that request value changes from the
    server.

    `get_*` methods are coroutine functions that fetch values from the server.

    Cached values, which are updated every `interval` seconds, are available as
    properties with 'get_' removed from the equivalent method name
    (e.g. api.get_port() -> api.port).

    Use `on_update` to set a callback for interval updates.

    Cached values are also available as mapping items with '.' instead of '_',
    e.g.  `settings['path.incomplete']`.

    To update cached values, use `update` (async) or `poll` (sync).
    """

    # Mapping methods
    def __getitem__(self, key):
        try:
            item = getattr(self, _key2property(key))
        except AttributeError:
            raise KeyError(key)
        else:
            return item

    def __contains__(self, key):
        return key in self._cache

    def __iter__(self):
        return iter(self._cache)

    def __len__(self):
        return len(self._cache)


    def __init__(self, srvapi, interval=1):
        self._cache = {}
        self._descriptions = {}
        self._converters = {}
        for setting,get_typespec in _SETTINGS.items():
            typespec = get_typespec(self)
            self._cache[setting] = None
            self._converters[setting] = typespec.converter
            self._descriptions[setting] = typespec.description

        self._raw = None    # Raw dict from 'session-get' or None if not connected
        self._srvapi = srvapi
        self._on_update = blinker.Signal()
        self._on_set = defaultdict(lambda: blinker.Signal())

        super().__init__(self._srvapi.rpc.session_get, interval=interval)
        self.on_response(self._handle_session_get)
        self.on_error(self._handle_error)

    def description(self, name):
        """Return setting's description"""
        return self._descriptions[name]

    def syntax(self, name):
        """Return setting's value syntax"""
        return self._converters[name].syntax

    def default(self, name):
        # Maintain consistency with local Settings class
        return const.DISCONNECTED

    def validate(self, name, value):
        if not isinstance(value, str) and isinstance(value, abc.Iterable):
            return self._converters[name](*value)
        else:
            return self._converters[name](value)

    @property
    def as_dict(self):
        # NOTE 1: The "id" key is important because filters (including
        #         SettingFilter) expect it.  This requirement can possibly
        #         removed but it probably means rewriting lots of filter tests.
        # NOTE 2: The "validate" lambda MUST store the value of `name`,
        #         otherwise `self.validate` always gets called with the for
        #         loop's last `name` value.
        return {name:{'id': name,
                      'value': self[name],
                      'default': self.default(name),
                      'description': self.description(name),
                      'syntax': self.syntax(name),
                      'validate': lambda v, n=name: self.validate(n, v)}
                for name,value in self.items()}

    async def update(self):
        """Request update from server"""
        log.debug('Requesting immediate settings update')
        self._handle_session_get(await self.request())

    def _handle_session_get(self, response):
        """Request update from server"""
        log.debug('Handling settings update')
        self.clearcache(run_callbacks=False)
        self._raw = response
        self._on_update.send(self)

    def _handle_error(self, error):
        self.clearcache(run_callbacks=True)

    def clearcache(self, run_callbacks=True):
        """
        Clear cached settings

        update: Whether to run `on_update` callbacks
        """
        log.debug('Clearing %s cache', type(self).__name__)
        self._raw = None
        for setting in self._cache:
            self._cache[setting] = None
        if run_callbacks:
            self._on_update.send(self)

    def on_update(self, callback, autoremove=True):
        """
        Register `callback` to be called when settings have changed

        `callback` gets the instance of this class.

        If `autoremove` is True, `callback` is removed automatically when it is
        deleted.
        """
        log.debug('Registering %r to receive settings updates', callback)
        self._on_update.connect(callback, weak=autoremove)

    def on_set(self, callback, key=None, autoremove=True):
        """
        Register `callback` to be called after settings are set

        `callback` gets the instance of this class.

        If `key` is None, `callback` is called for every setting.  If `key` is the name of
        a setting, `callback` is only called for that setting.

        If `autoremove` is True, `callback` is removed automatically when it is
        deleted.
        """
        log.debug('Registering %r to be called after setting changes: %r', callback, key)
        if key is not None and key not in self:
            raise ValueError(key)
        else:
            log.debug(self._on_set[key])
            log.debug('%r.connect(%r, weak=%r)', self._on_set[key], callback, autoremove)
            self._on_set[key].connect(callback, weak=autoremove)

    async def get(self, key):
        """Same as __getitem__ but refresh cache first"""
        if key not in self:
            raise ValueError(key)
        else:
            method = getattr(self, 'get_' + _key2property(key))
            return await method()

    async def set(self, key, value):
        """Asynchronous replacement for __setitem__"""
        if key not in self:
            raise ValueError(key)
        else:
            method = getattr(self, 'set_' + _key2property(key))
            await method(value)

    def _get(self, key, field_or_callable):
        """Get setting from cache if possible"""
        if self._cache[key] is None:
            if self._raw is None:
                self._cache[key] = const.DISCONNECTED
            elif callable(field_or_callable):
                self._cache[key] = self._converters[key](field_or_callable())
            else:
                self._cache[key] = self._converters[key](self._raw[field_or_callable])
        return self._cache[key]

    async def _set(self, key, request):
        """Send 'session-set' request with dictionary `request` and call `update`"""
        log.debug('Sending session-set request: %r', request)
        await self._srvapi.rpc.session_set(request)
        await self.update()
        self._on_set[key].send(self)
        self._on_set[None].send(self)


    @_setting(Bool)
    def autostart(self):
        """Whether added torrents are started automatically"""
        return self._get('autostart', 'start-added-torrents')

    async def get_autostart(self):
        """Refresh cache and return `autostart`"""
        await self.update()
        return self.autostart

    async def set_autostart(self, enabled):
        """See `autostart`"""
        value = self._converters['autostart'](enabled)
        await self._set('autostart', {'start-added-torrents': bool(value)})


    # Network settings

    @_setting(Int, min=0, max=65535, prefix='none')
    def port(self):
        """Port used to communicate with peers"""
        return self._get('port', 'peer-port')

    async def get_port(self):
        """Refresh cache and return `port`"""
        await self.update()
        return self.port

    async def set_port(self, port):
        """See `port`"""
        value = self._converters['port'](port)
        await self._set('port', {'peer-port': value,
                                 'peer-port-random-on-start': False})


    @_setting(Bool)
    def port_random(self):
        """Whether to pick a random port when the daemon starts"""
        return self._get('port.random', 'peer-port-random-on-start')

    async def get_port_random(self):
        """Refresh cache and return `port_random`"""
        await self.update()
        return self.port_random

    async def set_port_random(self, port_random):
        """See `port_random`"""
        value = self._converters['port.random'](port_random)
        await self._set('port.random', {'peer-port-random-on-start': bool(value)})


    @_setting(Bool)
    def port_forwarding(self):
        """Whether to autoconfigure port-forwarding via UPnP/NAT-PMP"""
        return self._get('port.forwarding', 'port-forwarding-enabled')

    async def get_port_forwarding(self):
        """Refresh cache and return `port_forwarding`"""
        await self.update()
        return self.port_forwarding

    async def set_port_forwarding(self, enabled):
        """See `port_forwarding`"""
        value = self._converters['port.forwarding'](enabled)
        await self._set('port.forwarding', {'port-forwarding-enabled': bool(value)})


    @_setting(Int, min=1, max=65535)
    def limit_peers_global(self):
        """Maximum number of connections for all torrents combined"""
        return self._get('limit.peers.global', 'peer-limit-global')

    async def get_limit_peers_global(self):
        """Refresh cache and return `limit_peers_global`"""
        await self.update()
        return self.limit_peers_global

    async def set_limit_peers_global(self, limit):
        """See `limit_peers_global`"""
        value = self._converters['limit.peers.global'](limit)
        await self._set('limit.peers.global', {'peer-limit-global': value})


    @_setting(Int, min=1, max=65535)
    def limit_peers_torrent(self):
        """Maximum number of connections per torrent"""
        return self._get('limit.peers.torrent', 'peer-limit-per-torrent')

    async def get_limit_peers_torrent(self):
        """Refresh cache and return `limit_peers_torrent`"""
        await self.update()
        return self.limit_peers_torrent

    async def set_limit_peers_torrent(self, limit):
        """See `limit_peers_torrent`"""
        value = self._converters['limit.peers.torrent'](limit)
        await self._set('limit.peers.torrent', {'peer-limit-per-torrent': value})


<<<<<<< HEAD
    @_setting(Float)
    def limit_ratio(self):
        """Default seed ratio limit"""
        return self._get("limit.ratio", 'seedRatioLimit')
=======
    @_setting(RatioLimit)
    def limit_ratio(self):
        """Default seed ratio limit"""
        return self._get('limit.ratio', 'seedRatioLimit')
>>>>>>> 108eca61

    async def get_limit_ratio(self):
        await self.update()
        return self.limit_ratio

    async def set_limit_ratio(self, value):
<<<<<<< HEAD
        await self._set('limit.ratio', {'seedRatioLimit': value})

    @_setting(Bool)
=======
        value = self._converters['limit.ratio'](value)
        await self._set('limit.ratio', {'seedRatioLimit': value})


    @_setting(RatioLimitMode)
>>>>>>> 108eca61
    def limit_ratio_enabled(self):
        """Whether global ratio limit is respected by default"""
        return self._get('limit.ratio.enabled', 'seedRatioLimited')

    async def get_limit_ratio_enabled(self):
        await self.update()
        return self.limit_ratio_enabled

    async def set_limit_ratio_enabled(self, value):
<<<<<<< HEAD
        await self._set('limit.ratio.enabled', {'seedRatioLimited': value})
=======
        value = self._converters['limit.ratio.enabled'](value)
        await self._set('limit.ratio.enabled', {'seedRatioLimited': bool(value)})

>>>>>>> 108eca61

    @_setting(Option, options=('required', 'preferred', 'tolerated'),
              description='Protocol encryption policy; "required", "preferred" or "tolerated"')
    def encryption(self):
        """
        Whether protocol encryption is used to mask BitTorrent traffic

        One of the strings 'required', 'preferred' or 'tolerated'.
        """
        return self._get('encryption', 'encryption')

    async def get_encryption(self):
        """Refresh cache and return `encryption`"""
        await self.update()
        return self.encryption

    async def set_encryption(self, encryption):
        """See `encryption`"""
        value = self._converters['encryption'](encryption)
        await self._set('encryption', {'encryption': value})


    @_setting(Bool)
    def utp(self):
        """Whether to use µTP to mitigate latency issues"""
        return self._get('utp', 'utp-enabled')

    async def get_utp(self):
        """Refresh cache and return `utp`"""
        await self.update()
        return self.utp

    async def set_utp(self, enabled):
        """See `utp`"""
        value = self._converters['utp'](enabled)
        await self._set('utp', {'utp-enabled': bool(value)})


    @_setting(Bool)
    def dht(self):
        """Whether to use DHT to discover peers for public torrents"""
        return self._get('dht', 'dht-enabled')

    async def get_dht(self):
        """Refresh cache and return `dht`"""
        await self.update()
        return self.dht

    async def set_dht(self, enabled):
        """See `dht`"""
        value = self._converters['dht'](enabled)
        await self._set('dht', {'dht-enabled': bool(value)})


    @_setting(Bool)
    def pex(self):
        """Whether to use PEX to discover peers for public torrents"""
        return self._get('pex', 'pex-enabled')

    async def get_pex(self):
        """Refresh cache and return `pex`"""
        await self.update()
        return self.pex

    async def set_pex(self, enabled):
        """See `pex`"""
        value = self._converters['pex'](enabled)
        await self._set('pex', {'pex-enabled': bool(value)})


    @_setting(Bool)
    def lpd(self):
        """Whether to use LPD to discover peers for public torrents"""
        return self._get('lpd', 'lpd-enabled')

    async def get_lpd(self):
        """Refresh cache and return `lpd`"""
        await self.update()
        return self.lpd

    async def set_lpd(self, enabled):
        """See `lpd`"""
        value = self._converters['lpd'](enabled)
        await self._set('lpd', {'lpd-enabled': bool(value)})


    # Local Filesystem settings

    @_setting(Path)
    def path_complete(self):
        """Where to put downloaded files"""
        return self._get('path.complete', 'download-dir')

    async def get_path_complete(self):
        """Refresh cache and return `path_complete`"""
        await self.update()
        return self.path_complete

    async def set_path_complete(self, path):
        """
        Set download directory files

        If path is relative (i.e. doesn't start with a path separator
        (e.g. '/')), it is relative to what `get_path_complete` returns.
        """
        value = self._converters['path.complete'](path)
        if not value.startswith(os.sep):
            current_path = await self.get_path_complete()
            value = os.path.join(current_path, value)
        await self._set('path.complete', {'download-dir': value})


    @_setting(BoolOrPath,
              description='Where to put partially downloaded files')
    def path_incomplete(self):
        """
        Path to incomplete files or Bool(<False>) to put them in `path_complete`
        """
        def get_raw_value():
            if self._raw['incomplete-dir-enabled']:
                return self._raw['incomplete-dir']
            else:
                return False
        return self._get('path.incomplete', get_raw_value)

    async def get_path_incomplete(self):
        """Refresh cache and return `path_incomplete`"""
        await self.update()
        return self.path_incomplete

    async def set_path_incomplete(self, path):
        """
        Set path to incomplete files or Bool(<False>)

        If `path` is not a `str` instance, it is evaluated as a bool and this
        feature is enabled or disabled accordingly without changing the path.

        If path is relative (i.e. doesn't start with a path separator
        (e.g. '/')), it is relative to what `get_path_incomplete` returns.
        """
        value = self._converters['path.incomplete'](path)
        request = {'incomplete-dir-enabled': bool(value)}
        if isinstance(value, Path):
            if not value.startswith(os.sep):
                current_path = await self.get_path_incomplete()
                value = os.path.join(current_path, value)
            request['incomplete-dir'] = str(value)
        await self._set('path.incomplete', request)


    @_setting(Bool)
    def files_part(self):
        """Whether ".part" is appended to incomplete files"""
        return self._get('files.part', 'rename-partial-files')

    async def get_files_part(self):
        """Refresh cache and return `files_part`"""
        await self.update()
        return self.files_part

    async def set_files_part(self, enabled):
        """See `files_part`"""
        value = self._converters['files.part'](enabled)
        await self._set('files.part', {'rename-partial-files': bool(value)})


    # Rate limits

    @staticmethod
    def _limit_rate_fields(direction, alt):
        if alt:
            field_value = 'alt-speed-' + direction
            field_enabled = 'alt-speed-enabled'
        else:
            field_value = 'speed-limit-' + direction
            field_enabled = 'speed-limit-' + direction + '-enabled'
        return (field_value, field_enabled)

    @staticmethod
    def _limit_rate_key(direction, alt):
        if alt:
            return 'limit.rate.alt.%s' % direction
        else:
            return 'limit.rate.%s' % direction

    def _get_limit_rate(self, direction, alt=False):
        key = self._limit_rate_key(direction, alt)
        if self._cache[key] is None:
            field_value, field_enabled = self._limit_rate_fields(direction, alt)
            if self._raw is None:
                self._cache[key] = const.DISCONNECTED
            elif self._raw[field_enabled]:
                # Transmission reports kilobytes
                self._cache[key] = self._converters[key](
                    convert.bandwidth(self._raw[field_value] * 1000, unit='B'))
            else:
                self._cache[key] = const.UNLIMITED
        return self._cache[key]

    async def _set_limit_rate(self, limit, direction, alt=False):
        key = self._limit_rate_key(direction, alt)
        field_value, field_enabled = self._limit_rate_fields(direction, alt)
        limit = self._converters[key](limit)
        if isinstance(limit, Bool):
            await self._set(key, {field_enabled: bool(limit)})
        elif 0 <= limit < float('inf'):
            raw_limit = round(round(limit.copy(convert_to='B')) / 1000)
            await self._set(key, {field_enabled: True,
                                  field_value: raw_limit})
        else:
            await self._set(key, {field_enabled: False})

    async def _adjust_limit_rate(self, adjustment, direction, alt=False):
        key = self._limit_rate_key(direction, alt)
        field_value, field_enabled = self._limit_rate_fields(direction, alt)
        prop_name = _key2property(key)

        current_limit = getattr(self, prop_name)
        if current_limit is const.DISCONNECTED:
            current_limit = await getattr(self, 'get_' + prop_name)()
        adjustment = self._converters[key](adjustment)
        new_limit = BoolOrBandwidth.adjust(current_limit, adjustment)
        await self._set_limit_rate(new_limit, direction, alt=alt)

    @_setting(BoolOrBandwidth,
              description='Global upload rate limit')
    def limit_rate_up(self):
        """
        Upload rate limit

        This uses the application-wide `stig.utils.convert` module to get
        consistent units and unit prefixes.
        """
        return self._get_limit_rate('up', alt=False)

    async def get_limit_rate_up(self):
        """Refresh cache and return `limit_rate_up`"""
        await self.update()
        return self.limit_rate_up

    async def set_limit_rate_up(self, limit):
        """
        Set upload rate limit to `limit` (see also `limit_rate_up`)

        An existing limit is disabled if `limit` is False, the constant
        UNLIMITED, or a number < 0.

        A previously set and then disabled limit is enabled if `limit` is True.
        """
        await self._set_limit_rate(limit, 'up', alt=False)

    async def adjust_limit_rate_up(self, limit):
        """Adjust current upload rate limit by `limit` (positive or negative number)"""
        await self._adjust_limit_rate(limit, 'up', alt=False)


    @_setting(BoolOrBandwidth,
              description='Global download rate limit')
    def limit_rate_down(self):
        """Download rate limit (see `limit_rate_up`)"""
        return self._get_limit_rate('down', alt=False)

    async def get_limit_rate_down(self):
        """Refresh cache and return `limit_rate_down`"""
        await self.update()
        return self.limit_rate_down

    async def set_limit_rate_down(self, limit):
        """Set download rate limit to `limit` (see `set_limit_rate_up`)"""
        await self._set_limit_rate(limit, 'down', alt=False)

    async def adjust_limit_rate_down(self, limit):
        """Adjust current download rate limit by `limit` (positive or negative number)"""
        await self._adjust_limit_rate(limit, 'down', alt=False)


    @_setting(BoolOrBandwidth,
              description='Alternative global upload rate limit')
    def limit_rate_alt_up(self):
        """Alternative upload rate limit (see `limit_rate_up`)"""
        return self._get_limit_rate('up', alt=True)

    async def get_limit_rate_alt_up(self):
        """Refresh cache and return `limit_rate_alt_up`"""
        await self.update()
        return self.limit_rate_alt_up

    async def set_limit_rate_alt_up(self, limit):
        """Set alternative upload rate limit to `limit` (see `set_limit_rate_up`)"""
        await self._set_limit_rate(limit, 'up', alt=True)

    async def adjust_limit_rate_alt_up(self, limit):
        """Adjust current alternative upload rate limit by `limit`"""
        await self._adjust_limit_rate(limit, 'up', alt=True)


    @_setting(BoolOrBandwidth,
              description='Alternative global download rate limit')
    def limit_rate_alt_down(self):
        """Alternative download rate limit (see `limit_rate_up`)"""
        return self._get_limit_rate('down', alt=True)

    async def get_limit_rate_alt_down(self):
        """Refresh cache and return `limit_rate_alt_down`"""
        await self.update()
        return self.limit_rate_alt_down

    async def set_limit_rate_alt_down(self, limit):
        """Set alternative upload rate limit to `limit` (see `set_limit_rate_up`)"""
        await self._set_limit_rate(limit, 'down', alt=True)

    async def adjust_limit_rate_alt_down(self, limit):
        """Adjust current alternative download rate limit by `limit`"""
        await self._adjust_limit_rate(limit, 'down', alt=True)<|MERGE_RESOLUTION|>--- conflicted
+++ resolved
@@ -16,12 +16,8 @@
 import blinker
 
 from ..poll import RequestPoller
-<<<<<<< HEAD
-from ..utils import Bool, BoolOrBandwidth, BoolOrPath, Float, Int, Option, Path, const, convert
-=======
 from ..utils import (Bool, BoolOrBandwidth, BoolOrPath, RatioLimit,
                      RatioLimitMode, Float, Int, Option, Path, const, convert)
->>>>>>> 108eca61
 
 from ...logging import make_logger  # isort:skip
 log = make_logger(__name__)
@@ -341,34 +337,21 @@
         await self._set('limit.peers.torrent', {'peer-limit-per-torrent': value})
 
 
-<<<<<<< HEAD
-    @_setting(Float)
-    def limit_ratio(self):
-        """Default seed ratio limit"""
-        return self._get("limit.ratio", 'seedRatioLimit')
-=======
     @_setting(RatioLimit)
     def limit_ratio(self):
         """Default seed ratio limit"""
         return self._get('limit.ratio', 'seedRatioLimit')
->>>>>>> 108eca61
 
     async def get_limit_ratio(self):
         await self.update()
         return self.limit_ratio
 
     async def set_limit_ratio(self, value):
-<<<<<<< HEAD
-        await self._set('limit.ratio', {'seedRatioLimit': value})
-
-    @_setting(Bool)
-=======
         value = self._converters['limit.ratio'](value)
         await self._set('limit.ratio', {'seedRatioLimit': value})
 
 
     @_setting(RatioLimitMode)
->>>>>>> 108eca61
     def limit_ratio_enabled(self):
         """Whether global ratio limit is respected by default"""
         return self._get('limit.ratio.enabled', 'seedRatioLimited')
@@ -378,13 +361,9 @@
         return self.limit_ratio_enabled
 
     async def set_limit_ratio_enabled(self, value):
-<<<<<<< HEAD
-        await self._set('limit.ratio.enabled', {'seedRatioLimited': value})
-=======
         value = self._converters['limit.ratio.enabled'](value)
         await self._set('limit.ratio.enabled', {'seedRatioLimited': bool(value)})
 
->>>>>>> 108eca61
 
     @_setting(Option, options=('required', 'preferred', 'tolerated'),
               description='Protocol encryption policy; "required", "preferred" or "tolerated"')
