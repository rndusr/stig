# This program is free software: you can redistribute it and/or modify
# it under the terms of the GNU General Public License as published by
# the Free Software Foundation, either version 3 of the License, or
# (at your option) any later version.
#
# This program is distributed in the hope that it will be useful
# but WITHOUT ANY WARRANTY; without even the implied warranty of
# MERCHANTABILITY or FITNESS FOR A PARTICULAR PURPOSE.  See the
# GNU General Public License for more details
# http://www.gnu.org/licenses/gpl-3.0.txt

import asyncio
import calendar
import datetime
import operator
import os
import re
import time
from types import SimpleNamespace

from async_timeout import timeout as async_timeout

from . import constants as const
from ..utils import cached_property, convert  # noqa: F401
from ..utils.usertypes import (Bool, Float, Int, Option, Path, Percent,  # noqa: F401
                               String, multitype)


class SHA1(String):
    def __new__(cls, value, regex=r'^[0-9a-fA-F]{,40}$'):
        return super().__new__(cls, value, regex=regex)


class SizeInBytes(Int):
    def __new__(cls, value, **kwargs):
        return convert.size(value, unit='byte')


class Bandwidth(Int):
    typename = 'bandwidth'

    def __new__(cls, value, **kwargs):
        value = convert.bandwidth(value)
        kwargs.update(unit=convert.bandwidth.unit,
                      prefix=convert.bandwidth.prefix)
        return super().__new__(cls, value, **kwargs)

    @classmethod
    def _get_syntax(cls, **kwargs):
        return '%s[b|B]' % super()._get_syntax(**kwargs)


class BandwidthInBytes(Bandwidth):
    def __new__(cls, value, **kwargs):
        return convert.bandwidth(value, unit='byte')


class BandwidthInBytesOrNone(BandwidthInBytes):
    def __new__(cls, value, **kwargs):
        if value is None:
            return const.UNLIMITED
        else:
            return super().__new__(cls, value, **kwargs)


class BoolOrBandwidth(multitype(Bool.partial(true=('limited', 'enabled', 'yes', 'on', 'true'),
                                             false=('unlimited', 'disabled', 'no', 'off', 'false')),
                                Bandwidth)):
    @staticmethod
    def adjust(current, adjustment):
        """Adjust `current` by `adjustment`"""
        if isinstance(current, Bool) or current >= float('inf'):
            # If current number is infinity, adjust from 0
            current = 0
        new = current + adjustment
        if new < 0:
            # Drop to 0 if current is greater than zero.
            # If current already is zero, drop to infinity.
            if current > 0:
                new = 0
            else:
                new = const.UNLIMITED
        return new

    def __new__(cls, value, **kwargs):
        if isinstance(value, (float, int)) and value >= float('inf'):
            return super().__new__(cls, 'unlimited')
        else:
            return super().__new__(cls, value, **kwargs)


class SmartCmpStr(str):
    """
    String that compares case-insensitively if the other string consists solely
    of lower case characters.
    """
    def __cmp(self, op, other):
        if not isinstance(other, str):
            return NotImplemented
        o = str(other)
        if o == o.casefold():
            s = self.casefold()
        else:
            s = str(self)
        return op(s, o)

    def __lt__(self, other): return self.__cmp(operator.lt, other)
    def __le__(self, other): return self.__cmp(operator.le, other)
    def __eq__(self, other): return self.__cmp(operator.eq, other)
    def __ne__(self, other): return self.__cmp(operator.ne, other)
    def __gt__(self, other): return self.__cmp(operator.gt, other)
    def __ge__(self, other): return self.__cmp(operator.ge, other)
    def __contains__(self, other): return self.__cmp(operator.contains, other)

    # Defining __eq__ mandates defining __hash__ to make instances hashable
    def __hash__(self):
        return super().__hash__()


class SmartCmpPath(SmartCmpStr):
    def __new__(cls, path):
        return super().__new__(cls, os.path.normpath(path))


BoolOrPath = multitype(Bool, Path)


class Count(Int):
    UNKNOWN = -1

    def __str__(self):
        return '?' if self == self.UNKNOWN else super().without_unit


class Ratio(Float):
    """A Torrent's upload/download ratio as a float"""
    INFINITE = float('inf')
    NOT_APPLICABLE = -1

    def __str__(self):
        if self == self.INFINITE:
            return '∞'
        elif self == self.NOT_APPLICABLE:
            return ''
        else:
            return super().without_unit

<<<<<<< HEAD
class RatioLimitMode:
    """A Torrent's ratio limit mode as a string"""
    GLOBAL = "default"
    SINGLE = "override"
    UNLIMITED = "unlimited"
    DISABLED = "disabled"

=======
class RatioLimit(multitype(Float.partial(min=0))):
    pass

class RatioLimitMode(multitype(Bool, Option.partial(options=('default',)))):
    pass

class RatioLimitOrMode(multitype(RatioLimit, RatioLimitMode)):
>>>>>>> 108eca61
    pass


class Status(tuple):
    """A Torrent's status as a tuple of strings"""

    IDLE      = 'idle'
    DOWNLOAD  = 'downloading'
    UPLOAD    = 'uploading'
    CONNECTED = 'connected'
    SEED      = 'seeding'
    STOPPED   = 'stopped'
    QUEUED    = 'queued'
    ISOLATED  = 'isolated'
    VERIFY    = 'verifying'
    INIT      = 'discovering'
    ORDER = (VERIFY, DOWNLOAD, UPLOAD, INIT, CONNECTED,
             ISOLATED, QUEUED, IDLE, STOPPED, SEED)

    def __lt__(self, other):
        return self.ORDER.index(self[0]) < self.ORDER.index(other[0])

    def __le__(self, other):
        return self.ORDER.index(self[0]) <= self.ORDER.index(other[0])

    def __gt__(self, other):
        return self.ORDER.index(self[0]) > self.ORDER.index(other[0])

    def __ge__(self, other):
        return self.ORDER.index(self[0]) >= self.ORDER.index(other[0])


SECONDS = (('y', 31557600),  # 365.25 days
           ('M',  2629800),  # 1 year / 12
           ('w',   604800),  # 7 days
           ('d',    86400),
           ('h',     3600),
           ('m',       60),
           ('s',        1))

class Timedelta(int):
    # To sort unknown and not applicable Timedeltas below the rest, these
    # constants have large values that are very likely never encountered as
    # actual values.
    UNKNOWN        = 1e10
    NOT_APPLICABLE = 1e11
    CONSTANTS = (UNKNOWN, NOT_APPLICABLE)
    _CONSTANTS_MAP_STRINGS = {'unknown': UNKNOWN, 'na': NOT_APPLICABLE,
                              'n/a': NOT_APPLICABLE, 'not applicable': NOT_APPLICABLE}

    _FULL_REGEX = re.compile((r'^(in |-|\+|)(\S+)( ago|)$'), flags=re.IGNORECASE)
    _SPLIT_REGEX = re.compile((r'((?:\d+\.\d+|\d+|\.\d+)[' +
                               r''.join(unit for unit,secs in SECONDS) +
                               r']?)'))

    @classmethod
    def from_string(cls, string):
        const_value = cls._CONSTANTS_MAP_STRINGS.get(string, None)
        if const_value is not None:
            return cls(const_value)

        match = cls._FULL_REGEX.match(string)
        if not match:
            raise ValueError('Invalid %s: %r' % (cls.__name__, string))

        sign_start = match.group(1).lower().strip()
        timespan = match.group(2)
        sign_end = match.group(3).lower().strip()
        sign = 1  # 1/-1 to represent +/-

        if sign_start == '-' or sign_end == 'ago':
            if sign_start == '+':
                raise ValueError('Invalid %s: %r' % (cls.__name__, string))
            sign = -1
        if any(sign_start == x for x in ('+', 'in')):
            if sign_end == 'ago':
                raise ValueError('Invalid %s: %r' % (cls.__name__, string))

        secs_total = 0
        kwargs = {}
        for part in cls._SPLIT_REGEX.split(timespan):
            if len(part) < 1:
                continue
            elif not cls._SPLIT_REGEX.match(part):
                raise ValueError('Invalid %s: %r' % (cls.__name__, string))
            elif part[-1].isdigit():
                # No unit specified - assume seconds
                secs_total += float(part)
            else:
                num, unit = part[:-1], part[-1]
                for unit_,secs in SECONDS:
                    if unit == unit_:
                        secs_total += float(num) * secs
                        if unit == 'y':
                            kwargs['_real_years'] = float(num) * sign
                        elif unit == 'M':
                            kwargs['_real_months'] = float(num) * sign
                        break

        return cls(secs_total * sign, **kwargs)

    def __new__(cls, seconds, _real_years=None, _real_months=None):
        obj = super().__new__(cls, seconds)
        obj._real_years = _real_years
        obj._real_months = _real_months
        return obj

    @cached_property
    def inverse(self):
        """Return the same object with the sign switched"""
        real_years, real_months = self._real_years, self._real_months
        return type(self)(-int(self),
                          _real_years=-real_years if real_years is not None else None,
                          _real_months=-real_months if real_months is not None else None)

    def __str__(self):
        if self == self.UNKNOWN:
            return '?'
        elif self == self.NOT_APPLICABLE:
            return ''
        elif self == 0:
            return '0s'

        abs_secs = abs(self)
        for i,(unit,amount) in enumerate(SECONDS):
            if abs_secs >= amount:
                num = self / amount

                # Small numbers get a sub-unit, for example '1d15h'
                if 1 <= abs_secs / amount < 10 and i < len(SECONDS) - 1:
                    subunit, subamount = SECONDS[i + 1]
                    if num >= 0:
                        subnum = abs(((num % 1) * amount) / subamount)
                    else:
                        subnum = abs(((num % -1) * amount) / subamount)

                    if subnum >= 1:
                        return '%d%s%d%s' % (int(num), unit, int(subnum), subunit)

                return '%d%s' % (int(num), unit)

    @cached_property
    def with_preposition(self):
        if self > 0:
            return 'in %s' % self
        elif self < 0:
            return ('%s ago' % self)[1:]  # Remove the first char ('-')
        else:
            return 'now'

    def __bool__(self):
        """Whether delta is known"""
        return self not in self.CONSTANTS

    @cached_property
    def is_known(self):
        return bool(self)

    @property
    def timestamp(self):
        if self == self.UNKNOWN:
            return Timestamp(Timestamp.UNKNOWN)
        elif self == self.NOT_APPLICABLE:
            return Timestamp(Timestamp.NOT_APPLICABLE)
        else:
            ts = None
            real_years, real_months = self._real_years, self._real_months
            if real_years or real_months:
                # Because we can't know the exact number of seconds in a
                # year/month, we take the number of years/months provided by the
                # parser and use datetime and timedelta to calculate the
                # timestamp.
                secs = int(self)
                dt = datetime.datetime.now()
                # datetime will throw OverflowError if numbers are too large
                try:
                    if real_years is not None:
                        dt = dt.replace(year=int(dt.year + real_years))
                        # Subtract the approximate number seconds in the number of years
                        secs = secs % (real_years * SECONDS[0][1])

                    if real_months is not None:
                        # When adding/subtracting months, we may have to keep the
                        # month between 1-12. We also may have to adjust the year
                        # and/or day.
                        # https://stackoverflow.com/a/4131114
                        month = int(dt.month - 1 + real_months)
                        year = int(dt.year + month // 12)  # Integer division
                        month = int(month % 12 + 1)
                        day = min(dt.day, calendar.monthrange(year, month)[1])  # Avoid day 30 in February
                        dt = dt.replace(year=year, month=month, day=day)
                        # Subtract the approximate number seconds in the number of months
                        secs = secs % (real_months * SECONDS[1][1])
                except (OverflowError, ValueError):
                    pass
                else:
                    dt = dt + datetime.timedelta(seconds=secs)
                    ts = Timestamp(dt.timestamp())

            if ts is None:
                # Without years or months given, we can simply add our delta to time.time()
                ts = Timestamp(time.time() + self)
            return ts

    def __repr__(self):
        return '<%s %s / %s>' % (type(self).__name__, str(int(self)), self.__str__())


class Timestamp(float):
    # These constants get "random" fractions added to make it less likely that
    # any real-world value equals them.
    NOW            = -2 + 0.123456789
    SOON           = -1 + 0.123456789
    UNKNOWN        = 1e10 + 0.123456789
    NOT_APPLICABLE = 1e11 + 0.123456789
    NEVER          = 1e12 + 0.123456789
    CONSTANTS = (NOW, SOON, UNKNOWN, NOT_APPLICABLE, NEVER)
    _CONSTANTS_MAP_STRINGS = {'now': NOW, 'soon': SOON, 'unknown': UNKNOWN,
                              'na': NOT_APPLICABLE, 'n/a': NOT_APPLICABLE, 'not applicable': NOT_APPLICABLE,
                              'never': NEVER}

    _FORMATS_DATE = (('%Y',       ('year',)),
                     ('%Y-%m',    ('year', 'month')),
                     ('%Y-%m-%d', ('year', 'month', 'day')),
                     ('%d',       ('day',)),
                     ('%m-%d',    ('month', 'day')))
    _FORMATS_TIME = (('%H:%M',    ('hour', 'minute')),
                     ('%H:%M:%S', ('hour', 'minute', 'second')))

    # Create all combinations of date, time and date+time formats, keeping track
    # of the values they specify
    _FORMATS = []
    for date_frmt,date_given in _FORMATS_DATE:
        _FORMATS.append((date_frmt, date_given))
        for time_frmt,time_given in _FORMATS_TIME:
            _FORMATS.append((time_frmt, time_given))
            given = date_given + time_given
            _FORMATS.append(('%s %s' % (date_frmt, time_frmt), given))
            _FORMATS.append(('%s %s' % (time_frmt, date_frmt), given))

    @classmethod
    def from_string(cls, string):
        string = string.strip().replace('  ', ' ')
        now = datetime.datetime.now()
        value = cls._CONSTANTS_MAP_STRINGS.get(string.lower(), None)
        if value is not None:
            return cls(value, _timerange=(value, value))

        dt_now = now.replace(second=0, microsecond=0)
        dt_default = now.replace(month=1, day=1, hour=0, minute=0, second=0, microsecond=0)

        def fill_in_missing_values(dt, given):
            names = ('year', 'month', 'day', 'hour', 'minute', 'second')
            most_significant_given = names.index(given[0])
            new_args = {}
            for name in names:
                if name in given:
                    new_args[name] = getattr(dt, name)
                else:
                    # If `name` is less significant than the most significant
                    # user-given value, fill in value from current time,
                    # otherwise fill in the lowest possible value from default.
                    # Example: User gave month and day: Get year from dt_now.
                    #          Get hours, minutes and seconds from dt_default.
                    if most_significant_given > names.index(name):
                        new_args[name] = getattr(dt_now, name)
                    else:
                        new_args[name] = getattr(dt_default, name)
            return datetime.datetime(**new_args)

        def get_timerange(dt, given):
            # Return min/max timestamp based on the least significant value.
            # Example: Use gave '2012-08' (year and month): Return timestamp for
            #          '2012-08-01 00:00:00' and '2012-08-31 23:59:59'.
            least_significant_given = given[-1]
            if least_significant_given == 'year':
                ts_min = datetime.datetime(year=dt.year, month=1, day=1)
                ts_max = datetime.datetime(year=dt.year + 1, month=1, day=1) - datetime.timedelta(seconds=1)
            elif least_significant_given == 'month':
                ts_min = datetime.datetime(year=dt.year, month=dt.month, day=1)
                if dt.month < 12:
                    ts_max = (datetime.datetime(year=dt.year, month=dt.month + 1, day=1)
                              - datetime.timedelta(seconds=1))
                else:
                    ts_max = (datetime.datetime(year=dt.year + 1, month=1, day=1)
                              - datetime.timedelta(seconds=1))
            elif least_significant_given == 'day':
                ts_min = datetime.datetime(year=dt.year, month=dt.month, day=dt.day)
                ts_max = ts_min + datetime.timedelta(hours=23, minutes=59, seconds=59)
            elif least_significant_given == 'hour':
                ts_min = datetime.datetime(year=dt.year, month=dt.month, day=dt.day, hour=dt.hour)
                ts_max = ts_min + datetime.timedelta(minutes=59, seconds=59)
            elif least_significant_given == 'minute':
                ts_min = datetime.datetime(year=dt.year, month=dt.month, day=dt.day, hour=dt.hour, minute=dt.minute)
                ts_max = ts_min + datetime.timedelta(seconds=59)
            else:
                ts_min, ts_max = dt, dt
            return (int(ts_min.timestamp()), int(ts_max.timestamp()))

        for frmt,given in cls._FORMATS:
            try:
                dt = datetime.datetime.strptime(string, frmt)
            except ValueError:
                continue
            else:
                dt = fill_in_missing_values(dt, given)
                return cls(dt.timestamp(), _timerange=get_timerange(dt, given))

        raise ValueError('Invalid format: %r' % string)

    def __new__(cls, seconds, _timerange=None):
        obj = super().__new__(cls, seconds)
        obj._timerange = _timerange if _timerange is not None else (seconds, seconds)
        return obj

    def __eq__(self, other):
        return self._timerange[0] <= other <= self._timerange[1]

    def __hash__(self):  # Needed to stay hashable with __eq__()
        return super().__hash__()

    def __gt__(self, other):
        return self._timerange[0] > other

    def __ge__(self, other):
        return self._timerange[1] >= other

    def __lt__(self, other):
        return self._timerange[1] < other

    def __le__(self, other):
        return self._timerange[0] <= other

    _SHORT_STR_MAP = {NOW: 'now', SOON: 'soon', UNKNOWN: '?',
                      NOT_APPLICABLE: '', NEVER: 'never'}

    def __str__(self):
        const_str = self._SHORT_STR_MAP.get(self, None)
        if const_str is not None:
            return const_str
        else:
            # The format is based on the delta of seconds compared to the
            # current time
            abs_delta = abs(self - time.time())
            if abs_delta < 120:
                frmt = '%H:%M:%S'
            elif abs_delta < 86400:
                frmt = '%H:%M'
            else:
                frmt = '%Y-%m-%d'
            return time.strftime(frmt, time.localtime(self))

    _LONG_STR_MAP = {NOW: 'now', SOON: 'soon', UNKNOWN: 'unknown',
                     NOT_APPLICABLE: 'not applicable', NEVER: 'never'}

    @cached_property
    def full(self):
        const_str = self._LONG_STR_MAP.get(self, None)
        if const_str is not None:
            return const_str
        else:
            return time.strftime('%Y-%m-%d %H:%M:%S', time.localtime(self))

    @cached_property
    def date(self):
        if self in self.CONSTANTS:
            return self.full
        else:
            return time.strftime('%Y-%m-%d', time.localtime(self))

    @cached_property
    def time(self):
        if self in self.CONSTANTS:
            return self.full
        else:
            return time.strftime('%H:%M:%S', time.localtime(self))

    def __bool__(self):
        return self not in (self.UNKNOWN, self.NOT_APPLICABLE, self.NEVER)

    @cached_property
    def is_known(self):
        return self not in self.CONSTANTS

    _DELTA_MAP = {NOW: Timedelta(0),
                  SOON: Timedelta(0),
                  UNKNOWN: Timedelta(Timedelta.UNKNOWN),
                  NOT_APPLICABLE: Timedelta(Timedelta.NOT_APPLICABLE),
                  NEVER: Timedelta(Timedelta.NOT_APPLICABLE)}

    @property
    def timedelta(self):
        delta = self._DELTA_MAP.get(self, None)
        if delta is not None:
            return delta
        else:
            return Timedelta(self - time.time())

    @property
    def in_future(self):
        return bool(self) and self > time.time()

    def __repr__(self):
        return '<%s %s / %s>' % (type(self).__name__, str(int(self)), self.full)


class PerfectInterval():
    """Remove processing time from intervals"""

    def __init__(self):
        self._last_timestamp = 0

    def __call__(self, seconds):
        now = asyncio.get_event_loop().time()
        if self._last_timestamp <= 0:
            self._last_timestamp = int(now)
            return seconds
        else:
            expected = self._last_timestamp + seconds
            diff = now - expected
            interval = max(seconds - diff, 0)
            self._last_timestamp = expected
            return interval


class SleepUneasy():
    """Asynchronous sleep() that can be aborted"""

    def __init__(self):
        self._interrupt = asyncio.Event()
        self._perfint = PerfectInterval()

    async def sleep(self, seconds):
        """Sleep for `seconds` or until `interrupt` is called"""
        self._interrupt.clear()
        # Remove processing time from seconds
        seconds = self._perfint(seconds)
        try:
            async with async_timeout(seconds):
                await self._interrupt.wait()
        except asyncio.TimeoutError:
            pass  # Interval passed without interrupt
        finally:
            self._interrupt.clear()

    def interrupt(self):
        """Stop sleeping"""
        self._interrupt.set()


class Response(SimpleNamespace):
    """
    Response to an API call

    All API implementations should use this class to provide return values to
    API calls.

    success: Whether the call was a success
    msgs: Sequence of messages; either strings or ClientError exceptions

    Any other keyword arguments are made available as attributes.
    """
    def __init__(self, success, msgs=(), errors=(), **kwargs):
        super().__init__(success=bool(success),
                         msgs=tuple(msgs), errors=tuple(errors),
                         **kwargs)


class LazyDict(dict):
    """Dictionary with callables as values that return the actual value on demand"""
    def __getitem__(self, key):
        value = dict.__getitem__(self, key)
        if callable(value):
            value = value()
            dict.__setitem__(self, key, value)
        return value


class URL():
    """Parse URL as lenient as possible (no validation)"""

    # Pilfered from yurl: https://github.com/homm/yurl
    # This is not validating regexp.
    # It splits url to unambiguous parts according RFC.
    _split_re = re.compile(r'''
        (?:([^:/?#]+):)?            # scheme
        (?://                       # authority
            (?:([^/?\#@]*)@)?       # userinfo
            ([^/?\#]*)              # host:port
        )?
        ([^?\#]*)                   # path
        \??([^\#]*)                 # query
        \#?(.*)                     # fragment
        ''', re.VERBOSE | re.DOTALL).match

    @classmethod
    def _parse_url(cls, url):
        # Default to http scheme so 'host:123' is not interpreted as 'host://123/'
        if len(url) > 0 and '://' not in str(url):
            url = 'http://' + str(url)

        groups = cls._split_re(url).groups('')
        # Order: scheme, user+password, host+port, path, query, fragment
        dct = {}
        dct['scheme']   = groups[0] or None
        dct['path']     = groups[3] or None
        dct['query']    = groups[4] or None
        dct['fragment'] = groups[5] or None

        auth = groups[1]
        user, pw = None, None
        if auth:
            # Password in authentication is optional
            if ':' in auth:
                user, pw = auth.split(':')
            else:
                user, pw = auth, None
        dct['user'] = user or None
        dct['password'] = pw or None

        # Split port from host only if it consists of digits.
        host = groups[2]
        port = None
        port_idx = host.rfind(':')
        if port_idx >= 0:
            port_str = host[port_idx + 1:]
            if port_str.isdigit():
                host = host[:port_idx]
                port = int(port_str)
        dct['host'] = host or None
        dct['port'] = port or None

        return dct

    _obj_cache = {}

    def __new__(cls, url):
        if isinstance(url, cls):
            return url

        cache_id = url
        cache = cls._obj_cache
        url_dict = cache.get(cache_id)
        if url_dict is None:
            url_dict = cache[cache_id] = cls._parse_url(url)

        obj = super().__new__(cls)
        for attr in ('scheme', 'host', 'port', 'path', 'user', 'password'):
            setattr(obj, attr, url_dict[attr])
        return obj

    @property
    def has_auth(self):
        """Whether user and password properties are set"""
        return self.user is not None and self.password is not None

    @property
    def domain(self):
        domain = getattr(self, '_domain_cached', None)
        if domain is None:
            host = self.host
            if not host:
                self._domain_cached = None
            else:
                if host.count('.') <= 1:
                    domain = self._domain_cached = host
                else:
                    parts = host.rsplit('.', maxsplit=2)
                    domain = self._domain_cached = '.'.join(parts[-2:])
        return domain

    def __str__(self):
        string = getattr(self, '_cached_string', None)
        if string is None:
            parts = []
            if self.scheme:
                parts.append('%s://' % self.scheme)
            if self.user:
                parts.append('%s' % self.user)
                if self.password:
                    parts.append(':%s' % self.password)
                parts.append('@')
            if self.host:
                parts.append(self.host)
            if self.port:
                parts.append(':%s' % self.port)
            if self.path:
                parts.append('%s' % self.path)
            string = self._cached_string = ''.join(parts)
        return string

    def __setattr__(self, name, value):
        super().__setattr__(name, value)
        if name[0] != '_':
            # Clear caches
            if hasattr(self, '_cached_string'):
                del self._cached_string
            if name == 'host' and hasattr(self, '_domain_cached'):
                del self._domain_cached

    def __repr__(self):
        return '%s(%r)' % (type(self).__name__, str(self))

    def __hash__(self):
        return hash(str(self))

    def __eq__(self, other):
        return str(self) == str(other)

    def __lt__(self, other):
        return str(self) < str(other)

    def __le__(self, other):
        return str(self) <= str(other)

    def __gt__(self, other):
        return str(self) > str(other)

    def __ge__(self, other):
        return str(self) >= str(other)

    def __contains__(self, other):
        return str(other) in str(self)<|MERGE_RESOLUTION|>--- conflicted
+++ resolved
@@ -145,15 +145,6 @@
         else:
             return super().without_unit
 
-<<<<<<< HEAD
-class RatioLimitMode:
-    """A Torrent's ratio limit mode as a string"""
-    GLOBAL = "default"
-    SINGLE = "override"
-    UNLIMITED = "unlimited"
-    DISABLED = "disabled"
-
-=======
 class RatioLimit(multitype(Float.partial(min=0))):
     pass
 
@@ -161,7 +152,6 @@
     pass
 
 class RatioLimitOrMode(multitype(RatioLimit, RatioLimitMode)):
->>>>>>> 108eca61
     pass
 
 
